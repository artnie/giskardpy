--- conflicted
+++ resolved
@@ -3,17 +3,10 @@
 plot_trajectory: True
 debug: False
 map_frame: map 
-<<<<<<< HEAD
 sample_period: 0.02
 fill_velocity_values: True
 joint_convergence_threshold: 0.01
 wiggle_precision_threshold: 5
-=======
-sample_period: 0.05
-fill_velocity_values: True
-joint_convergence_threshold: 0.005
-wiggle_precision_threshold: 3
->>>>>>> aaf24af3
 tree_tick_rate: 0.1
 nWSR: None # None results in a nWSR estimation that's fine most of the time
 max_traj_length: 30 # not implemented
