--- conflicted
+++ resolved
@@ -132,24 +132,13 @@
     tree = BehaviourTree(root)
 
     if debug:
-<<<<<<< HEAD
-        #def post_tick(snapshot_visitor, behaviour_tree):
-        #    logging.logdebug(u'\n' + py_trees_ros.display.ascii_tree(behaviour_tree.root,
-        #                                                  snapshot_information=snapshot_visitor))
-
-        #snapshot_visitor = py_trees_ros.visitors.SnapshotVisitor()
-        #tree.add_post_tick_handler(functools.partial(post_tick, snapshot_visitor))
-        #tree.visitors.append(snapshot_visitor)
-        pass
-=======
         def post_tick(snapshot_visitor, behaviour_tree):
-            print(u'\n' + py_trees.display.ascii_tree(behaviour_tree.root,
+            logging.logdebug(u'\n' + py_trees.display.ascii_tree(behaviour_tree.root,
                                                       snapshot_information=snapshot_visitor))
 
         snapshot_visitor = py_trees_ros.visitors.SnapshotVisitor()
         tree.add_post_tick_handler(functools.partial(post_tick, snapshot_visitor))
         tree.visitors.append(snapshot_visitor)
->>>>>>> 4e106628
     path = path_to_data_folder + u'/tree'
     create_path(path)
     render_dot_tree(root, name=path)
