import functools

import py_trees
import py_trees_ros
import rospy
from control_msgs.msg import JointTrajectoryControllerState
from giskard_msgs.msg import MoveAction
from py_trees import Sequence, Selector, BehaviourTree, Blackboard
from py_trees.behaviours import Count
from py_trees.meta import failure_is_success, success_is_failure
from py_trees_ros.trees import BehaviourTree
from rospy import ROSException

import giskardpy.identifier as identifier
import giskardpy.pybullet_wrapper as pbw
from giskardpy import logging
from giskardpy.god_map import GodMap
from giskardpy.input_system import JointStatesInput
from giskardpy.plugin import PluginBehavior
from giskardpy.plugin_action_server import GoalReceived, SendResult, GoalCanceled
from giskardpy.plugin_attached_tf_publicher import TFPlugin
from giskardpy.plugin_cleanup import CleanUp
from giskardpy.plugin_configuration import ConfigurationPlugin
from giskardpy.plugin_cpi_marker import CPIMarker
from giskardpy.plugin_goal_reached import GoalReachedPlugin
from giskardpy.plugin_if import IF
from giskardpy.plugin_instantaneous_controller import GoalToConstraints, ControllerPlugin
from giskardpy.plugin_interrupts import WiggleCancel
from giskardpy.plugin_kinematic_sim import KinSimPlugin
from giskardpy.plugin_log_trajectory import LogTrajPlugin
from giskardpy.plugin_pybullet import WorldUpdatePlugin, CollisionChecker
from giskardpy.plugin_send_trajectory import SendTrajectory
from giskardpy.plugin_visualization import VisualizationBehavior
from giskardpy.pybullet_world import PyBulletWorld
from giskardpy.utils import create_path, render_dot_tree, KeyDefaultDict
from giskardpy.world_object import WorldObject


def initialize_god_map():
    god_map = GodMap()
    blackboard = Blackboard
    blackboard.god_map = god_map
    god_map.safe_set_data(identifier.rosparam, rospy.get_param(rospy.get_name()))
    god_map.safe_set_data(identifier.robot_description, rospy.get_param(u'robot_description'))
    path_to_data_folder = god_map.safe_get_data(identifier.data_folder)
    # fix path to data folder
    if not path_to_data_folder.endswith(u'/'):
        path_to_data_folder += u'/'
    god_map.safe_set_data(identifier.data_folder, path_to_data_folder)

    # fix nWSR
    nWSR = god_map.safe_get_data(identifier.nWSR)
    if nWSR == u'None':
        nWSR = None
    god_map.safe_set_data(identifier.nWSR, nWSR)

    pbw.start_pybullet(god_map.safe_get_data(identifier.gui))
    while True:
        try:
            controlled_joints = rospy.wait_for_message(u'/whole_body_controller/state',
                                                       JointTrajectoryControllerState,
                                                       timeout=5.0).joint_names
        except ROSException as e:
            logging.logerr(u'state topic not available')
            logging.logerr(e)
        else:
            break



    joint_weight_symbols = process_joint_specific_params(identifier.joint_weights,
                                                         identifier.default_joint_weight_identifier, god_map)

    process_joint_specific_params(identifier.collisions_distances, identifier.default_collision_distances, god_map)

    joint_vel_symbols = process_joint_specific_params(identifier.joint_vel, identifier.default_joint_vel, god_map)

    joint_acc_symbols = process_joint_specific_params(identifier.joint_acc, identifier.default_joint_acc, god_map)

<<<<<<< HEAD
    hz = god_map.safe_get_data(identifier.sample_period)
    joint_vel = god_map.safe_get_data(identifier.default_joint_vel_identifier)
    god_map.safe_set_data(identifier.default_joint_vel_identifier, joint_vel * hz)

    default_joint_vel = god_map.to_symbol(identifier.default_joint_vel_identifier)
=======
>>>>>>> 4fe4b2a1

    world = PyBulletWorld(god_map.safe_get_data(identifier.gui),
                          blackboard.god_map.safe_get_data(identifier.data_folder))
    god_map.safe_set_data(identifier.world, world)
    robot = WorldObject(god_map.safe_get_data(identifier.robot_description),
                        None,
                        controlled_joints)
    world.add_robot(robot, None, controlled_joints, joint_vel_symbols, joint_acc_symbols, joint_weight_symbols, True)
    joint_position_symbols = JointStatesInput(blackboard.god_map.to_symbol, world.robot.get_controllable_joints(),
                                identifier.joint_states,
                                suffix=[u'position'])
    joint_vel_symbols = JointStatesInput(blackboard.god_map.to_symbol, world.robot.get_controllable_joints(),
                                identifier.joint_states,
                                suffix=[u'velocity'])
    world.robot.reinitialize(joint_position_symbols.joint_map, joint_vel_symbols.joint_map)
    return god_map

def process_joint_specific_params(identifier_, default, god_map):
    d = KeyDefaultDict(lambda key: god_map.get_data(default))
    d.update(god_map.safe_get_data(identifier_))
    god_map.safe_set_data(identifier_, d)
    return KeyDefaultDict(lambda key: god_map.to_symbol(identifier_ + [key]))

def grow_tree():
    action_server_name = u'giskardpy/command'

    god_map = initialize_god_map()
    # ----------------------------------------------
    wait_for_goal = Sequence(u'wait for goal')
    wait_for_goal.add_child(TFPlugin(u'tf'))
    wait_for_goal.add_child(ConfigurationPlugin(u'js'))
    wait_for_goal.add_child(WorldUpdatePlugin(u'pybullet updater'))
    wait_for_goal.add_child(GoalReceived(u'has goal', action_server_name, MoveAction))
    wait_for_goal.add_child(ConfigurationPlugin(u'js'))
    # ----------------------------------------------
    planning = failure_is_success(Selector)(u'planning')
    planning.add_child(GoalCanceled(u'goal canceled', action_server_name))
    # planning.add_child(CollisionCancel(u'in collision', collision_time_threshold))
    if god_map.safe_get_data(identifier.marker_visualization):
        planning.add_child(success_is_failure(VisualizationBehavior)(u'visualization'))
    if god_map.safe_get_data(identifier.enable_collision_marker):
        planning.add_child(success_is_failure(CPIMarker)(u'cpi marker'))

    actual_planning = PluginBehavior(u'planning', sleep=0)
    actual_planning.add_plugin(KinSimPlugin(u'kin sim'))
    actual_planning.add_plugin(CollisionChecker(u'coll'))
    # actual_planning.add_plugin(success_is_running(VisualizationBehavior)(u'visualization', enable_visualization))
    actual_planning.add_plugin(ControllerPlugin(u'controller'))
    actual_planning.add_plugin(LogTrajPlugin(u'log'))
    actual_planning.add_plugin(GoalReachedPlugin(u'goal reached'))
    actual_planning.add_plugin(WiggleCancel(u'wiggle'))
    planning.add_child(actual_planning)
    # ----------------------------------------------
    publish_result = failure_is_success(Selector)(u'monitor execution')
    publish_result.add_child(GoalCanceled(u'goal canceled', action_server_name))
    publish_result.add_child(SendTrajectory(u'send traj'))
    execute = failure_is_success(Sequence)(u'move robot')
    execute.add_child(IF(u'execute?', identifier.execute))
    execute.add_child(publish_result)
    # ----------------------------------------------
    root = Sequence(u'root')
    root.add_child(wait_for_goal)
    root.add_child(GoalToConstraints(u'update constraints', action_server_name))
    root.add_child(planning)
    root.add_child(CleanUp(u'cleanup'))
    root.add_child(execute)
    root.add_child(SendResult(u'send result', action_server_name, MoveAction))

    tree = BehaviourTree(root)

    if god_map.safe_get_data(identifier.debug):
        def post_tick(snapshot_visitor, behaviour_tree):
            logging.logdebug(u'\n' + py_trees.display.ascii_tree(behaviour_tree.root,
                                                                 snapshot_information=snapshot_visitor))

        snapshot_visitor = py_trees_ros.visitors.SnapshotVisitor()
        tree.add_post_tick_handler(functools.partial(post_tick, snapshot_visitor))
        tree.visitors.append(snapshot_visitor)
    path = god_map.safe_get_data(identifier.data_folder) + u'tree'
    create_path(path)
    render_dot_tree(root, name=path)

    tree.setup(30)
    return tree<|MERGE_RESOLUTION|>--- conflicted
+++ resolved
@@ -77,14 +77,7 @@
 
     joint_acc_symbols = process_joint_specific_params(identifier.joint_acc, identifier.default_joint_acc, god_map)
 
-<<<<<<< HEAD
     hz = god_map.safe_get_data(identifier.sample_period)
-    joint_vel = god_map.safe_get_data(identifier.default_joint_vel_identifier)
-    god_map.safe_set_data(identifier.default_joint_vel_identifier, joint_vel * hz)
-
-    default_joint_vel = god_map.to_symbol(identifier.default_joint_vel_identifier)
-=======
->>>>>>> 4fe4b2a1
 
     world = PyBulletWorld(god_map.safe_get_data(identifier.gui),
                           blackboard.god_map.safe_get_data(identifier.data_folder))
