from collections import OrderedDict
from giskardpy.qp_problem_builder import QProblemBuilder
<<<<<<< HEAD
from giskardpy.robot import Robot
from giskardpy.sympy_wrappers import *

class ControllerInput(object):
    separator = '__'

    def __init__(self, name):
        super(ControllerInput, self).__init__()
        self.name = name
        self.expression = None
        self.observables = []

    def get_value(self, obs_dict):
        return self.expression.subs(obs_dict)

    def update_observables(self, obs_dict, obs):
        pass

    def get_observables(self):
        return self.observables


class ScalarInput(ControllerInput):
    def __init__(self, name):
        super(ScalarInput, self).__init__(name)
        self.expression = sp.Symbol(name)
        self.observables.append(self.expression)

    def update_observables(self, obs_dict, obs):
        obs_dict[self.name] = obs


class Vec3Input(ControllerInput):
    def __init__(self, name):
        super(Vec3Input, self).__init__(name)
        self.xn = name + ControllerInput.separator + 'x'
        self.yn = name + ControllerInput.separator + 'y'
        self.zn = name + ControllerInput.separator + 'z'
        self.x = sp.Symbol(self.xn)
        self.y = sp.Symbol(self.yn)
        self.z = sp.Symbol(self.zn)
        self.observables += [self.x, self.y, self.z]
        self.expression = vec3(self.x, self.y, self.z)

    def update_observables(self, obs_dict, x, y, z):
        obs_dict[self.xn] = x
        obs_dict[self.yn] = y
        obs_dict[self.zn] = z


class Point3Input(Vec3Input):
    def __init__(self, name):
        super(Point3Input, self).__init__(name)
        self.expression = point3(self.x, self.y, self.z)

class RPYInput(ControllerInput):
    def __init__(self, name):
        super(RPYInput, self).__init__(name)
        self.rn = name + ControllerInput.separator + 'r'
        self.pn = name + ControllerInput.separator + 'p'
        self.yn = name + ControllerInput.separator + 'y'
        self.r = sp.Symbol(self.rn)
        self.p = sp.Symbol(self.pn)
        self.y = sp.Symbol(self.yn)
        self.observables += [self.r, self.p, self.y]
        self.expression += rotation3_rpy(self.r, self.p, self.y)

    def update_observables(self, obs_dict, r, p, y):
        obs_dict[self.rn] = r
        obs_dict[self.pn] = p
        obs_dict[self.yn] = y


class QuaternionInput(ControllerInput):
    def __init__(self, name):
        super(RPYInput, self).__init__(name)
        self.xn = name + ControllerInput.separator + 'x'
        self.yn = name + ControllerInput.separator + 'y'
        self.zn = name + ControllerInput.separator + 'z'
        self.wn = name + ControllerInput.separator + 'w'
        self.x = sp.Symbol(self.xn)
        self.y = sp.Symbol(self.yn)
        self.z = sp.Symbol(self.zn)
        self.w = sp.Symbol(self.wn)
        self.observables += [self.x, self.y, self.z, self.w]
        self.expression += rotation3_quat(self.x, self.y, self.z, self.w)

    def update_observables(self, obs_dict, x, y, z, w):
        obs_dict[self.xn] = x
        obs_dict[self.yn] = y
        obs_dict[self.zn] = z
        obs_dict[self.wn] = w


class FrameInput(ControllerInput):
    def __init__(self, name):
        super(FrameInput, self).__init__(name)
        self.rotInput = QuaternionInput(name + ControllerInput.separator + 'rot')
        self.locInput = Point3Input(name + ControllerInput.separator + 'loc')

    def update_observables(self, obs_dict, q1, q2, q3, q4, x, y, z):
        self.rotInput.update_observables(obs_dict, q1, q2, q3, q4)
        self.locInput.update_observables(obs_dict, x, y, z)

    def get_observables(self):
        return self.rotInput.get_observables() + self.locInput.get_observables()
=======
>>>>>>> ea496e59


class Controller(object):
    def __init__(self, robot):
        self.robot = robot

<<<<<<< HEAD
        #TODO: fill in child class
        self._observables = []
        self.soft_constraints = OrderedDict()
        self.controllable_constraints = OrderedDict()
        self.inputs = {}
        self.state  = {}
=======
        self._state = OrderedDict()  # e.g. goal
        self._soft_constraints = OrderedDict()
>>>>>>> ea496e59

        self.make_constraints(self.robot)
        self.build_builder()

    def make_constraints(self, robot):
        pass

    def build_builder(self):
<<<<<<< HEAD
        self.make_constraints(self.robot)

        self.qp_problem_builder = QProblemBuilder(self.controllable_constraints,
=======
        self.qp_problem_builder = QProblemBuilder(self.robot.joint_constraints,
>>>>>>> ea496e59
                                                  self.robot.hard_constraints,
                                                  self._soft_constraints)

    def update_observables(self, updates):
        """
        :param updates: dict{str->float} observable name to it value
        :return: dict{str->float} joint name to vel command
        """
<<<<<<< HEAD
        if updates is None:
            updates = {}
        robot_updates = self.robot.update_observables()
        self.state.update(robot_updates)
        return self.qp_problem_builder.update_observables_cython(self.state)
        # return self.qp_problem_builder.update_observables(updates)

    def get_hard_expressions(self):
        return self.robot.hard_expressions

    def get_observables(self):
        return self.get_robot_observables() + self.get_controller_observables()
=======
        self._state.update(updates)
>>>>>>> ea496e59

    def get_next_command(self):
        self._state.update(self.robot.get_state())
        return self.qp_problem_builder.update_observables(self._state)

<<<<<<< HEAD
    def get_robot_observables(self):
        return self.robot.observables

    def add_input(self, name, cls):
        if name in self.inputs:
            out = self.inputs[name]
            if isinstance(out, cls):
                return out.expression
            else:
                raise Exception("Can't add input '{}' of type '{}' as that name is already taken by an input of type '{}'.".format(name, str(cls), str(type(out))))
        else:
            out = cls(name)
            self.inputs[name] = out
            return out.expression

    def add_scalar_input(self, name):
        return self.add_input(name, ScalarInput)

    def add_vec3_input(self, name):
        return self.add_input(name, Vec3Input)

    def add_point3_input(self, name):
        return self.add_input(name, Point3Input)

    def add_frame_input(self, name):
        return self.add_input(name, FrameInput)

    def update_input(self, name, *args):
        if not name in self.inputs:
            raise Exception('Input "{}" does not exist.'.format(name))
        self.inputs[name].update_observables(self.state, *args)
=======
    def add_frame_input(self, name):
        pass
>>>>>>> ea496e59
<|MERGE_RESOLUTION|>--- conflicted
+++ resolved
@@ -1,6 +1,5 @@
 from collections import OrderedDict
 from giskardpy.qp_problem_builder import QProblemBuilder
-<<<<<<< HEAD
 from giskardpy.robot import Robot
 from giskardpy.sympy_wrappers import *
 
@@ -107,25 +106,20 @@
 
     def get_observables(self):
         return self.rotInput.get_observables() + self.locInput.get_observables()
-=======
->>>>>>> ea496e59
 
 
 class Controller(object):
     def __init__(self, robot):
         self.robot = robot
 
-<<<<<<< HEAD
         #TODO: fill in child class
         self._observables = []
         self.soft_constraints = OrderedDict()
         self.controllable_constraints = OrderedDict()
         self.inputs = {}
-        self.state  = {}
-=======
+
         self._state = OrderedDict()  # e.g. goal
         self._soft_constraints = OrderedDict()
->>>>>>> ea496e59
 
         self.make_constraints(self.robot)
         self.build_builder()
@@ -134,13 +128,8 @@
         pass
 
     def build_builder(self):
-<<<<<<< HEAD
         self.make_constraints(self.robot)
-
         self.qp_problem_builder = QProblemBuilder(self.controllable_constraints,
-=======
-        self.qp_problem_builder = QProblemBuilder(self.robot.joint_constraints,
->>>>>>> ea496e59
                                                   self.robot.hard_constraints,
                                                   self._soft_constraints)
 
@@ -149,28 +138,23 @@
         :param updates: dict{str->float} observable name to it value
         :return: dict{str->float} joint name to vel command
         """
-<<<<<<< HEAD
         if updates is None:
             updates = {}
-        robot_updates = self.robot.update_observables()
-        self.state.update(robot_updates)
-        return self.qp_problem_builder.update_observables_cython(self.state)
+        self._state.update(updates)
         # return self.qp_problem_builder.update_observables(updates)
 
-    def get_hard_expressions(self):
-        return self.robot.hard_expressions
-
-    def get_observables(self):
-        return self.get_robot_observables() + self.get_controller_observables()
-=======
-        self._state.update(updates)
->>>>>>> ea496e59
 
     def get_next_command(self):
         self._state.update(self.robot.get_state())
         return self.qp_problem_builder.update_observables(self._state)
 
-<<<<<<< HEAD
+
+    def get_observables(self):
+        return self.get_robot_observables() + self.get_controller_observables()
+
+    def get_controller_observables(self):
+        return self._observables
+
     def get_robot_observables(self):
         return self.robot.observables
 
@@ -178,13 +162,13 @@
         if name in self.inputs:
             out = self.inputs[name]
             if isinstance(out, cls):
-                return out.expression
+                return out
             else:
                 raise Exception("Can't add input '{}' of type '{}' as that name is already taken by an input of type '{}'.".format(name, str(cls), str(type(out))))
         else:
             out = cls(name)
             self.inputs[name] = out
-            return out.expression
+            return out
 
     def add_scalar_input(self, name):
         return self.add_input(name, ScalarInput)
@@ -202,7 +186,3 @@
         if not name in self.inputs:
             raise Exception('Input "{}" does not exist.'.format(name))
         self.inputs[name].update_observables(self.state, *args)
-=======
-    def add_frame_input(self, name):
-        pass
->>>>>>> ea496e59
