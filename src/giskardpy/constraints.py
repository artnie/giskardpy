--- conflicted
+++ resolved
@@ -458,12 +458,7 @@
         angle = sw.rotation_distance(current_rotation, goal_rotation)
         angle = sw.diffable_abs(angle)
 
-<<<<<<< HEAD
-        capped_angle = sw.diffable_min_fast(sw.save_division(max_speed * t, (gain * angle)), 1)
-
-=======
-        capped_angle = sw.diffable_min_fast(sw.save_division(max_speed, (gain * angle)), 1)
->>>>>>> 3883eacd
+        capped_angle = sw.diffable_min_fast(sw.save_division(max_speed , (gain * angle)), 1)
         q1 = sw.quaternion_from_matrix(current_rotation)
         q2 = sw.quaternion_from_matrix(goal_rotation)
         intermediate_goal = sw.diffable_slerp(q1, q2, capped_angle)
