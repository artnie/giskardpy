import copy
from multiprocessing import Lock

import symengine_wrappers as sw
from copy import copy

from giskardpy.utils import is_iterable


class GodMap(object):
    """
    Data structure used by plugins to exchange information.
    """
    # TODO give this fucker a lock
    def __init__(self):
        self._data = {}
        self.expr_separator = u'_'
        self.key_to_expr = {}
        self.expr_to_key = {}
        self.default_value = 0
        self.last_expr_values = {}
        self.lock = Lock()

    def __copy__(self):
        god_map_copy = GodMap()
        god_map_copy._data = copy(self._data)
        god_map_copy.key_to_expr = copy(self.key_to_expr)
        god_map_copy.expr_to_key = copy(self.expr_to_key)
        return god_map_copy

    def __enter__(self):
        self.lock.acquire()
        return self

    def __exit__(self, exc_type, exc_val, exc_tb):
        self.lock.release()

    def _get_member(self, identifier,  member):
        """
        :param identifier:
        :type identifier: Union[None, dict, list, tuple, object]
        :param member:
        :type member: str
        :return:
        """
        if identifier is None:
            raise AttributeError()
        if callable(identifier):
            # TODO this solution calls identifier multiple times if the result is an array, make it faster
            if is_iterable(member) and not isinstance(member, str) and not isinstance(member, unicode):
                return identifier(*member)
            else:
                return identifier(member)
        try:
            return identifier[member]
        except TypeError:
            try:
                return identifier[int(member)]
            except (TypeError, ValueError):
                try:
                    return getattr(identifier, member)
                except TypeError as e:
                    pass
<<<<<<< HEAD
        except IndexError as e:
            raise IndexError(u'{},{} | {}'.format(identifier, member, e))
=======
        except IndexError:
            return identifier[int(member)]
>>>>>>> 96aab5fe

    def get_data(self, identifier):
        """

        :param identifier: Identifier in the form of ['pose', 'position', 'x']
        :type identifier: list
        :return: object that is saved at key
        """
        # TODO deal with unused identifiers
        # assert isinstance(key, list) or isinstance(key, tuple)
        # key = tuple(key)
        namespace = identifier[0]
        result = self._data.get(namespace)
        for member in identifier[1:]:
            try:
                result = self._get_member(result, member)
            except AttributeError:
                result = self.default_value
            except KeyError as e:
                # traceback.print_exc()
                # raise KeyError(identifier)
                # TODO is this really a good idea?
                # I do this because it automatically sets weights for unused goals to 0
                result = self.default_value
        if callable(result):
            return result(self)
        else:
            return result

    def safe_get_data(self, identifier):
        with self.lock:
            r = self.get_data(identifier)
        return r

    def to_symbol(self, identifier):
        """
        All registered identifiers will be included in self.get_symbol_map().
        :type identifier: list
        :return: the symbol corresponding to the identifier
        :rtype: sw.Symbol
        """
        assert isinstance(identifier, list) or isinstance(identifier, tuple)
        identifier = tuple(identifier)
        identifier_parts = identifier
        if identifier not in self.key_to_expr:
            expr = sw.Symbol(self.expr_separator.join([str(x) for x in identifier]))
            if expr in self.expr_to_key:
                raise Exception(u'{} not allowed in key'.format(self.expr_separator))
            self.key_to_expr[identifier] = expr
            self.expr_to_key[str(expr)] = identifier_parts
        return self.key_to_expr[identifier]

    def get_symbol_map(self, exprs):
        """
        :return: a dict which maps all registered expressions to their values or 0 if there is no number entry
        :rtype: dict
        """
        #TODO potential speedup by only updating entries that have changed
        with self.lock:

            return {expr: self.get_data(self.expr_to_key[expr]) for expr in exprs}

    def get_registered_symbols(self):
        """
        :rtype: list
        """
        return self.key_to_expr.values()

    def set_data(self, identifier, value):
        """

        :param identifier: e.g. ['pose', 'position', 'x']
        :type identifier: list
        :param value:
        :type value: object
        """
        if len(identifier) == 0:
            raise ValueError(u'key is empty')
        namespace = identifier[0]
        if namespace not in self._data:
            if len(identifier) > 1:
                raise KeyError(u'Can not access member of unknown namespace: {}'.format(identifier))
            else:
                self._data[namespace] = value
        else:
            result = self._data[namespace]
            for member in identifier[1:-1]:
                result = self._get_member(result, member)
            if len(identifier) > 1:
                member = identifier[-1]
                if isinstance(result, dict):
                    result[member] = value
                elif isinstance(result, list):
                    result[int(member)] = value
                else:
                    setattr(result, member, value)
            else:
                self._data[namespace] = value

    def safe_set_data(self, identifier, value):
        with self.lock:
            self.set_data(identifier, value)<|MERGE_RESOLUTION|>--- conflicted
+++ resolved
@@ -61,13 +61,8 @@
                     return getattr(identifier, member)
                 except TypeError as e:
                     pass
-<<<<<<< HEAD
-        except IndexError as e:
-            raise IndexError(u'{},{} | {}'.format(identifier, member, e))
-=======
         except IndexError:
             return identifier[int(member)]
->>>>>>> 96aab5fe
 
     def get_data(self, identifier):
         """
